"""**Logfire** is the observability tool focused on developer experience."""

from __future__ import annotations

from typing import Any

from ._internal.auto_trace import AutoTraceModule
from ._internal.auto_trace.rewrite_ast import no_auto_trace
from ._internal.config import (
    METRICS_PREFERRED_TEMPORALITY,
    ConsoleOptions,
    PydanticPlugin,
    configure,
)
from ._internal.constants import LevelName
from ._internal.exporters.file import load_file as load_spans_from_file
from ._internal.main import Logfire, LogfireSpan
from ._internal.scrubbing import ScrubMatch
<<<<<<< HEAD
from ._internal.utils import suppress_instrumentation
=======
from .integrations.logging import LogfireLoggingHandler
from .integrations.structlog import LogfireProcessor as StructlogProcessor
>>>>>>> abd9ad72
from .version import VERSION

DEFAULT_LOGFIRE_INSTANCE = Logfire()
span = DEFAULT_LOGFIRE_INSTANCE.span
instrument = DEFAULT_LOGFIRE_INSTANCE.instrument
force_flush = DEFAULT_LOGFIRE_INSTANCE.force_flush
log_slow_async_callbacks = DEFAULT_LOGFIRE_INSTANCE.log_slow_async_callbacks
install_auto_tracing = DEFAULT_LOGFIRE_INSTANCE.install_auto_tracing
instrument_fastapi = DEFAULT_LOGFIRE_INSTANCE.instrument_fastapi
instrument_openai = DEFAULT_LOGFIRE_INSTANCE.instrument_openai
instrument_anthropic = DEFAULT_LOGFIRE_INSTANCE.instrument_anthropic
instrument_asyncpg = DEFAULT_LOGFIRE_INSTANCE.instrument_asyncpg
instrument_httpx = DEFAULT_LOGFIRE_INSTANCE.instrument_httpx
instrument_requests = DEFAULT_LOGFIRE_INSTANCE.instrument_requests
instrument_psycopg = DEFAULT_LOGFIRE_INSTANCE.instrument_psycopg
instrument_django = DEFAULT_LOGFIRE_INSTANCE.instrument_django
shutdown = DEFAULT_LOGFIRE_INSTANCE.shutdown
with_tags = DEFAULT_LOGFIRE_INSTANCE.with_tags
# with_trace_sample_rate = DEFAULT_LOGFIRE_INSTANCE.with_trace_sample_rate
with_settings = DEFAULT_LOGFIRE_INSTANCE.with_settings

# Logging
log = DEFAULT_LOGFIRE_INSTANCE.log
trace = DEFAULT_LOGFIRE_INSTANCE.trace
debug = DEFAULT_LOGFIRE_INSTANCE.debug
info = DEFAULT_LOGFIRE_INSTANCE.info
notice = DEFAULT_LOGFIRE_INSTANCE.notice
warn = DEFAULT_LOGFIRE_INSTANCE.warn
error = DEFAULT_LOGFIRE_INSTANCE.error
fatal = DEFAULT_LOGFIRE_INSTANCE.fatal
exception = DEFAULT_LOGFIRE_INSTANCE.exception

# Metrics
metric_counter = DEFAULT_LOGFIRE_INSTANCE.metric_counter
metric_histogram = DEFAULT_LOGFIRE_INSTANCE.metric_histogram
metric_up_down_counter = DEFAULT_LOGFIRE_INSTANCE.metric_up_down_counter
metric_gauge = DEFAULT_LOGFIRE_INSTANCE.metric_gauge
metric_counter_callback = DEFAULT_LOGFIRE_INSTANCE.metric_counter_callback
metric_gauge_callback = DEFAULT_LOGFIRE_INSTANCE.metric_gauge_callback
metric_up_down_counter_callback = DEFAULT_LOGFIRE_INSTANCE.metric_up_down_counter_callback


def loguru_handler() -> dict[str, Any]:
    """Create a **Logfire** handler for Loguru.

    Returns:
        A dictionary with the handler and format for Loguru.
    """
    from .integrations import loguru

    return {'sink': loguru.LogfireHandler(), 'format': '{message}'}


__version__ = VERSION

__all__ = (
    'Logfire',
    'LogfireSpan',
    'LevelName',
    'ConsoleOptions',
    'PydanticPlugin',
    'configure',
    'span',
    'instrument',
    'log',
    'info',
    'debug',
    'notice',
    'warn',
    'error',
    'fatal',
    'force_flush',
    'log_slow_async_callbacks',
    'install_auto_tracing',
    'instrument_fastapi',
    'AutoTraceModule',
    'with_tags',
    # 'with_trace_sample_rate',
    'load_spans_from_file',
    'no_auto_trace',
    'METRICS_PREFERRED_TEMPORALITY',
    'ScrubMatch',
    'VERSION',
<<<<<<< HEAD
    'suppress_instrumentation',
=======
    'StructlogProcessor',
    'LogfireLoggingHandler',
>>>>>>> abd9ad72
)<|MERGE_RESOLUTION|>--- conflicted
+++ resolved
@@ -16,12 +16,9 @@
 from ._internal.exporters.file import load_file as load_spans_from_file
 from ._internal.main import Logfire, LogfireSpan
 from ._internal.scrubbing import ScrubMatch
-<<<<<<< HEAD
 from ._internal.utils import suppress_instrumentation
-=======
 from .integrations.logging import LogfireLoggingHandler
 from .integrations.structlog import LogfireProcessor as StructlogProcessor
->>>>>>> abd9ad72
 from .version import VERSION
 
 DEFAULT_LOGFIRE_INSTANCE = Logfire()
@@ -105,10 +102,7 @@
     'METRICS_PREFERRED_TEMPORALITY',
     'ScrubMatch',
     'VERSION',
-<<<<<<< HEAD
     'suppress_instrumentation',
-=======
     'StructlogProcessor',
     'LogfireLoggingHandler',
->>>>>>> abd9ad72
 )